--- conflicted
+++ resolved
@@ -19,11 +19,9 @@
 SHOULD_RENAME = {
     "store-width": "stroke-width",
 }
-<<<<<<< HEAD
+TEXT_TAG = f"{{{svgns()}}}text"
 SWITCH_TAG = f"{{{svgns()}}}switch"
 FOREIGN_OBJECT_TAG = f"{{{svgns()}}}foreignObject"
-=======
-TEXT_TAG = f"{{{svgns()}}}text"
 
 
 class Dimension(enum.IntEnum):
@@ -40,7 +38,6 @@
         (Dimension.VERTICAL, ("y", "height")),
     ],
 }
->>>>>>> f73e22aa
 
 FLAGS = flags.FLAGS
 
@@ -101,8 +98,6 @@
     el_to_rm = []
     swaps = []
     for el in tree.getiterator("*"):
-<<<<<<< HEAD
-
         # The AS.svg flag (American Samoa) uses unsupported <switch> element,
         # in turn containing an unsupported <foreignObject> element with some
         # Adobe Illustrator-specific metadata. This seem to be ignored by browsers.
@@ -113,10 +108,9 @@
         if el.tag == SWITCH_TAG:
             swaps.append((el, [e for e in el if e.tag != FOREIGN_OBJECT_TAG]))
             continue
-=======
+
         # replace relative percentages with absolute numbers
         _fix_percents(el, dimensions)
->>>>>>> f73e22aa
 
         keys = list(el.attrib.keys())
         for name in keys:
@@ -130,9 +124,6 @@
                 el.attrib[new_name] = el.attrib[name]
                 del el.attrib[name]
 
-<<<<<<< HEAD
-    _swap_elements(swaps)
-=======
             if name == "style":
                 # picosvg doesn't support the 'display' attribute, and there's one flag
                 # AC.svg (Ascension Island) which uses a style="display:inline" but that
@@ -147,7 +138,8 @@
                 # font-size attribute, so we strip it below.
                 if not has_text and "font-size" in el.attrib[name]:
                     el.attrib[name] = re.sub("font-size:[^;]+;?", "", el.attrib[name])
->>>>>>> f73e22aa
+
+    _swap_elements(swaps)
 
     write_xml(FLAGS.out_file, tree, pretty=False)
 
